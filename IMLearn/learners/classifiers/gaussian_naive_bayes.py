--- conflicted
+++ resolved
@@ -103,10 +103,5 @@
         loss : float
             Performance under missclassification loss function
         """
-<<<<<<< HEAD
 
         return loss_functions.misclassification_error(y, self._predict(X))
-=======
-        from ...metrics import misclassification_error
-        raise NotImplementedError()
->>>>>>> c87be5d7
