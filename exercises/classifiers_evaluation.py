--- conflicted
+++ resolved
@@ -1,22 +1,15 @@
 import math
 
 from IMLearn.learners.classifiers import Perceptron, LDA, GaussianNaiveBayes
-<<<<<<< HEAD
 from IMLearn.metrics.loss_functions import accuracy
 import numpy as np
-=======
->>>>>>> c87be5d7
 from typing import Tuple
 from utils import *
 import plotly.graph_objects as go
-<<<<<<< HEAD
 import plotly.express as px
 import plotly.io as pio
 from plotly.subplots import make_subplots
-=======
-from plotly.subplots import make_subplots
 from math import atan2, pi
->>>>>>> c87be5d7
 
 from utils import decision_surface, custom
 
@@ -41,13 +34,9 @@
         Class vector specifying for each sample its class
 
     """
-<<<<<<< HEAD
-    return np.load(filename)[:, :2], np.load(filename)[:, 2]
-=======
+
     data = np.load(filename)
     return data[:, :2], data[:, 2].astype(int)
-
->>>>>>> c87be5d7
 
 def run_perceptron():
     """
@@ -62,7 +51,6 @@
 
         # Fit Perceptron and record loss in each fit iteration
         losses = []
-<<<<<<< HEAD
         def callback(perceptron : Perceptron, arr : np.ndarray, num : int):
             losses.append(perceptron._loss(X, y))
         # Plot figure
@@ -72,33 +60,6 @@
                        title="Evolution of the losses during the iterations",
                        labels={"x": "Iterations", "y": "Losses"})
         line.show()
-
-def get_ellipse(mu: np.ndarray, cov: np.ndarray):
-    """
-    Draw an ellipse centered at given location and according to specified covariance matrix
-    Parameters
-    ----------
-    mu : ndarray of shape (2,)
-        Center of ellipse
-    cov: ndarray of shape (2,2)
-        Covariance of Gaussian
-    Returns
-    -------
-        scatter: A plotly trace object of the ellipse
-    """
-    l1, l2 = tuple(np.linalg.eigvalsh(cov)[::-1])
-    theta = math.atan2(l1 - cov[0, 0], cov[0, 1]) if cov[0, 1] != 0 else (np.pi / 2 if cov[0, 0] < cov[1, 1] else 0)
-    t = np.linspace(0, 2 * math.pi, 100)
-    xs = (l1 * np.cos(theta) * np.cos(t)) - (l2 * np.sin(theta) * np.sin(t))
-    ys = (l1 * np.sin(theta) * np.cos(t)) + (l2 * np.cos(theta) * np.sin(t))
-=======
-        raise NotImplementedError()
-
-        # Plot figure of loss as function of fitting iteration
-        raise NotImplementedError()
->>>>>>> c87be5d7
-
-    return go.Scatter(x=mu[0] + xs, y=mu[1] + ys, mode="lines", marker_color="black")
 
 def get_ellipse(mu: np.ndarray, cov: np.ndarray):
     """
@@ -140,7 +101,6 @@
         # Create subplots
         from IMLearn.metrics import accuracy
 
-<<<<<<< HEAD
         lda = LDA()
         lda.fit(X, y)
         gnb = GaussianNaiveBayes()
@@ -176,17 +136,7 @@
             )
             ellipses_count+=1
         fig.show()
-=======
-        # Add traces for data-points setting symbols and colors
-        raise NotImplementedError()
 
-        # Add `X` dots specifying fitted Gaussians' means
-        raise NotImplementedError()
-
-        # Add ellipses depicting the covariances of the fitted Gaussians
-        raise NotImplementedError()
-
->>>>>>> c87be5d7
 
 if __name__ == '__main__':
     np.random.seed(0)
